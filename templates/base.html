--- conflicted
+++ resolved
@@ -1,207 +1,330 @@
 <!DOCTYPE html>
 <html lang="en">
-<head>
-    <meta charset="UTF-8">
-    <meta name="viewport" content="width=device-width, initial-scale=1.0">
-    {% if g.user %}
-    <meta name="current-user" content="{{ g.user.username }}">
-    {% endif %}
-    <title>{% block title %}HiveBuzz{% endblock %}</title>
-
-    <!-- Bootstrap CSS -->
-    <link href="https://cdn.jsdelivr.net/npm/bootstrap@5.3.0-alpha1/dist/css/bootstrap.min.css" rel="stylesheet">
-
-    <!-- Bootstrap Icons -->
-    <link rel="stylesheet" href="https://cdn.jsdelivr.net/npm/bootstrap-icons@1.10.3/font/bootstrap-icons.css">
-
-    <!-- Common CSS -->
-    <link rel="stylesheet" href="{{ url_for('static', filename='css/style.css') }}">
-
-    <!-- Apply dark mode if enabled -->
-    {% if session.get('dark_mode') %}
-    <script>document.documentElement.classList.add('dark-mode');</script>
-    {% endif %}
-
-    <!-- Favicon -->
-    <link rel="icon" href="{{ url_for('static', filename='img/favicon.svg') }}" type="image/svg+xml">
-
-    <!-- Page-specific styles -->
-    {% block styles %}{% endblock %}
-</head>
-<body class="{% if session.get('dark_mode') %}dark-mode{% endif %} {% if session.get('theme_color') %}theme-{{ session.get('theme_color') }}{% endif %}">
-    <!-- Header -->
-    <header class="navbar navbar-expand-lg {% if session.get('dark_mode') %}navbar-dark bg-dark{% else %}navbar-light bg-light{% endif %} sticky-top">
-        <div class="container-fluid">
-            <a class="navbar-brand" href="{{ url_for('index') }}">
-                <img src="{{ url_for('static', filename='img/logo.svg') }}" alt="HiveBuzz Logo" height="30" class="me-2"
-                    onerror="this.onerror=null; this.src='data:image/svg+xml;base64,PHN2ZyB4bWxucz0iaHR0cDovL3d3dy53My5vcmcvMjAwMC9zdmciIHZpZXdCb3g9IjAgMCAxMDAgMTAwIiBmaWxsPSIjMDk3ZmZkIj48cGF0aCBkPSJNNTAgMThMODIgMzVWNzBMNTAgODggMTggNzBWMzVaIi8+PHBhdGggZD0iTTUwIDI3TDcxIDM3VjYyTDUwIDczIDI5IDYyVjM3WiIgZmlsbD0iI2ZmZiIvPjwvc3ZnPg==';">
-                HiveBuzz
-            </a>
-            <button class="navbar-toggler" type="button" data-bs-toggle="collapse" data-bs-target="#navbarNav" aria-controls="navbarNav" aria-expanded="false" aria-label="Toggle navigation">
-                <span class="navbar-toggler-icon"></span>
-            </button>
-            <div class="collapse navbar-collapse" id="navbarNav">
-                <ul class="navbar-nav me-auto">
-                    {% if session.get('username') %}
-                    <li class="nav-item">
-                        <a class="nav-link {% if request.path == '/' %}active{% endif %}" href="{{ url_for('index') }}">
-                            <i class="bi bi-house-door"></i> Dashboard
-                        </a>
-                    </li>
-                    <li class="nav-item">
-<<<<<<< HEAD
-                        <a class="nav-link {% if request.path.startswith('/posts') %}active{% endif %}" href="{{ url_for('posts') }}">
-=======
-                        <a class="nav-link {% if request.path == '/posts' %}active{% endif %}" href="{{ url_for('posts') }}">
->>>>>>> 4cf2a862
-                            <i class="bi bi-file-earmark-text"></i> Posts
-                        </a>
-                    </li>
-                    <li class="nav-item">
-<<<<<<< HEAD
-                        <a class="nav-link {% if request.path == '/wallet' %}active{% endif %}" href="{{ url_for('wallet') }}">
-                            <i class="bi bi-wallet2"></i> Wallet
-                        </a>
-                    </li>
-                    <li class="nav-item">
-                        <a class="nav-link {% if request.path == '/transactions' %}active{% endif %}" href="{{ url_for('transactions') }}">
-                            <i class="bi bi-arrow-left-right me-1"></i> Transactions
-=======
-                        <a class="nav-link {% if request.path == '/trending' %}active{% endif %}" href="{{ url_for('trending') }}">
-                            <i class="bi bi-graph-up"></i> Trending
-                        </a>
-                    </li>
-                    <li class="nav-item">
-                        <a class="nav-link {% if request.path == '/wallet' %}active{% endif %}" href="{{ url_for('wallet') }}">
-                            <i class="bi bi-wallet2"></i> Wallet
->>>>>>> 4cf2a862
-                        </a>
-                    </li>
-                    {% endif %}
-                </ul>
-                <ul class="navbar-nav">
-                    {% if session.get('username') %}
-                    <!-- User is logged in -->
-                    <li class="nav-item">
-                        <a href="{{ url_for('create_post') }}" class="btn btn-primary btn-sm me-2">
-                            <i class="bi bi-plus-lg"></i> Create Post
-                        </a>
-                    </li>
-                    <li class="nav-item dropdown">
-                        <a class="nav-link dropdown-toggle" href="#" id="userDropdown" role="button" data-bs-toggle="dropdown" aria-expanded="false">
-                            <img src="https://images.hive.blog/u/{{ session.get('username') }}/avatar" alt="Avatar" class="avatar-xs me-1" width="24" height="24">
-                            @{{ session.get('username') }}
-                        </a>
-                        <ul class="dropdown-menu dropdown-menu-end" aria-labelledby="userDropdown">
-                            <li>
-                                <a class="dropdown-item" href="{{ url_for('profile', username=session.get('username')) }}">
-                                    <i class="bi bi-person"></i> Profile
-                                </a>
-                            </li>
-                            <li>
-                                <a class="dropdown-item" href="{{ url_for('settings') }}">
-                                    <i class="bi bi-gear"></i> Settings
-                                </a>
-                            </li>
-                            <li><hr class="dropdown-divider"></li>
-                            <li>
-                                <a class="dropdown-item" href="{{ url_for('logout') }}">
-                                    <i class="bi bi-box-arrow-right"></i> Logout
-                                </a>
-                            </li>
-                        </ul>
-                    </li>
-                    {% else %}
-                    <!-- User is not logged in -->
-                    <li class="nav-item">
-                        <a href="{{ url_for('login') }}" class="btn btn-outline-primary me-2">Log In</a>
-                    </li>
-                    <li class="nav-item">
-                        <a href="https://signup.hive.io/" target="_blank" class="btn btn-primary">Sign Up</a>
-                    </li>
-                    {% endif %}
-                    <!-- Dark mode toggle -->
-                    <li class="nav-item ms-2 d-flex align-items-center">
-                        <div class="form-check form-switch">
-                            <input class="form-check-input" type="checkbox" role="switch" id="themeToggle" {% if session.get('dark_mode') %}checked{% endif %}>
-                            <label class="form-check-label" for="themeToggle">
-                                <i class="bi {% if session.get('dark_mode') %}bi-sun{% else %}bi-moon{% endif %}" data-theme-icon="theme-toggle"></i>
-                            </label>
-                        </div>
-                    </li>
-                </ul>
-            </div>
-        </div>
-    </header>
-
-    <!-- Main content -->
-    <main class="main-content">
-        <!-- Flash messages -->
-        {% with messages = get_flashed_messages(with_categories=true) %}
-        {% if messages %}
-        <div class="container mt-3">
-            {% for category, message in messages %}
-            <div class="alert alert-{{ category if category != 'message' else 'info' }} alert-dismissible fade show flash-message" role="alert">
-                {{ message }}
-                <button type="button" class="btn-close" data-bs-dismiss="alert" aria-label="Close"></button>
-            </div>
-            {% endfor %}
-        </div>
-        {% endif %}
-        {% endwith %}
-
-        <!-- Page content -->
-        {% block content %}{% endblock %}
-    </main>
-
-    <!-- Footer -->
-    <footer class="site-footer bg-light py-4 mt-5">
-        <div class="container">
-            <div class="row">
-                <div class="col-md-4 mb-4 mb-md-0">
-                    <h5>Connect</h5>
-                    <div class="social-icons">
-                        <a href="https://twitter.com/" target="_blank" class="me-3"><i class="bi bi-twitter"></i></a>
-                        <a href="https://github.com/" target="_blank" class="me-3"><i class="bi bi-github"></i></a>
-                        <a href="https://discord.com/" target="_blank"><i class="bi bi-discord"></i></a>
-                    </div>
-                </div>
-                <div class="col-md-4 mb-4 mb-md-0">
-                    <h5>Resources</h5>
-                    <ul class="list-unstyled">
-                        <li><a href="https://hive.blog" target="_blank">Hive.blog</a></li>
-                        <li><a href="https://peakd.com" target="_blank">PeakD</a></li>
-                        <li><a href="https://hiveblocks.com" target="_blank">Hive Block Explorer</a></li>
-                        <li><a href="https://developers.hive.io" target="_blank">Hive Developer Portal</a></li>
-                    </ul>
-                </div>
-                <div class="col-md-4">
-                    <h5>Legal</h5>
-                    <ul class="list-unstyled">
-                        <li><a href="#">Terms of Service</a></li>
-                        <li><a href="#">Privacy Policy</a></li>
-                        <li><a href="#">Disclaimer</a></li>
-                        <li><a href="#">Cookie Policy</a></li>
-                    </ul>
-                </div>
-            </div>
-            <hr class="mt-4 mb-3">
-            <div class="row align-items-center">
-                <div class="col-md-6 text-center text-md-start">
-                    <p class="mb-0">&copy; {{ now.year }} HiveBuzz. All rights reserved.</p>
-                </div>
-                <div class="col-md-6 text-center text-md-end">
-                    <p class="mb-0 text-muted">v1.0.0 | <a href="https://github.com/" target="_blank" class="text-decoration-none">GitHub</a></p>
-                </div>
-            </div>
-        </div>
-    </footer>
+	<head>
+		<meta charset="UTF-8" />
+		<meta name="viewport" content="width=device-width, initial-scale=1.0" />
+		{% if g.user %}
+		<meta name="current-user" content="{{ g.user.username }}" />
+		{% endif %}
+		<title>{% block title %}HiveBuzz{% endblock %}</title>
+
+		<!-- Bootstrap CSS -->
+		<link
+			href="https://cdn.jsdelivr.net/npm/bootstrap@5.3.0-alpha1/dist/css/bootstrap.min.css"
+			rel="stylesheet"
+		/>
+
+		<!-- Bootstrap Icons -->
+		<link
+			rel="stylesheet"
+			href="https://cdn.jsdelivr.net/npm/bootstrap-icons@1.10.3/font/bootstrap-icons.css"
+		/>
+
+		<!-- Common CSS -->
+		<link
+			rel="stylesheet"
+			href="{{ url_for('static', filename='css/style.css') }}"
+		/>
+
+		<!-- Apply dark mode if enabled -->
+		{% if session.get('dark_mode') %}
+		<script>
+			document.documentElement.classList.add("dark-mode");
+		</script>
+		{% endif %}
+
+		<!-- Favicon -->
+		<link
+			rel="icon"
+			href="{{ url_for('static', filename='img/favicon.svg') }}"
+			type="image/svg+xml"
+		/>
+
+		<!-- Page-specific styles -->
+		{% block styles %}{% endblock %}
+	</head>
+	<body
+		class="{% if session.get('dark_mode') %}dark-mode{% endif %} {% if session.get('theme_color') %}theme-{{ session.get('theme_color') }}{% endif %}"
+	>
+		<!-- Header -->
+		<header
+			class="navbar navbar-expand-lg {% if session.get('dark_mode') %}navbar-dark bg-dark{% else %}navbar-light bg-light{% endif %} sticky-top"
+		>
+			<div class="container-fluid">
+				<a class="navbar-brand" href="{{ url_for('index') }}">
+					<img
+						src="{{ url_for('static', filename='img/logo.svg') }}"
+						alt="HiveBuzz Logo"
+						height="30"
+						class="me-2"
+						onerror="this.onerror=null; this.src='data:image/svg+xml;base64,PHN2ZyB4bWxucz0iaHR0cDovL3d3dy53My5vcmcvMjAwMC9zdmciIHZpZXdCb3g9IjAgMCAxMDAgMTAwIiBmaWxsPSIjMDk3ZmZkIj48cGF0aCBkPSJNNTAgMThMODIgMzVWNzBMNTAgODggMTggNzBWMzVaIi8+PHBhdGggZD0iTTUwIDI3TDcxIDM3VjYyTDUwIDczIDI5IDYyVjM3WiIgZmlsbD0iI2ZmZiIvPjwvc3ZnPg==';"
+					/>
+					HiveBuzz
+				</a>
+				<button
+					class="navbar-toggler"
+					type="button"
+					data-bs-toggle="collapse"
+					data-bs-target="#navbarNav"
+					aria-controls="navbarNav"
+					aria-expanded="false"
+					aria-label="Toggle navigation"
+				>
+					<span class="navbar-toggler-icon"></span>
+				</button>
+				<div class="collapse navbar-collapse" id="navbarNav">
+					<ul class="navbar-nav me-auto">
+						{% if session.get('username') %}
+						<li class="nav-item">
+							<a
+								class="nav-link {% if request.path == '/' %}active{% endif %}"
+								href="{{ url_for('index') }}"
+							>
+								<i class="bi bi-house-door"></i> Dashboard
+							</a>
+						</li>
+						<li class="nav-item">
+							<a
+								class="nav-link {% if request.path.startswith('/posts') %}active{% endif %}"
+								href="{{ url_for('posts') }}"
+							>
+								<i class="bi bi-file-earmark-text"></i> Posts
+							</a>
+						</li>
+						<li class="nav-item">
+							<a
+								class="nav-link {% if request.path == '/wallet' %}active{% endif %}"
+								href="{{ url_for('wallet') }}"
+							>
+								<i class="bi bi-wallet2"></i> Wallet
+							</a>
+						</li>
+						<li class="nav-item">
+							<a
+								class="nav-link {% if request.path == '/transactions' %}active{% endif %}"
+								href="{{ url_for('transactions') }}"
+							>
+								<i class="bi bi-arrow-left-right me-1"></i>
+								Transactions
+							</a>
+						</li>
+						{% endif %}
+					</ul>
+					<ul class="navbar-nav">
+						{% if session.get('username') %}
+						<!-- User is logged in -->
+						<li class="nav-item">
+							<a
+								href="{{ url_for('create_post') }}"
+								class="btn btn-primary btn-sm me-2"
+							>
+								<i class="bi bi-plus-lg"></i> Create Post
+							</a>
+						</li>
+						<li class="nav-item dropdown">
+							<a
+								class="nav-link dropdown-toggle"
+								href="#"
+								id="userDropdown"
+								role="button"
+								data-bs-toggle="dropdown"
+								aria-expanded="false"
+							>
+								<img
+									src="https://images.hive.blog/u/{{ session.get('username') }}/avatar"
+									alt="Avatar"
+									class="avatar-xs me-1"
+									width="24"
+									height="24"
+								/>
+								@{{ session.get('username') }}
+							</a>
+							<ul
+								class="dropdown-menu dropdown-menu-end"
+								aria-labelledby="userDropdown"
+							>
+								<li>
+									<a
+										class="dropdown-item"
+										href="{{ url_for('profile', username=session.get('username')) }}"
+									>
+										<i class="bi bi-person"></i> Profile
+									</a>
+								</li>
+								<li>
+									<a
+										class="dropdown-item"
+										href="{{ url_for('settings') }}"
+									>
+										<i class="bi bi-gear"></i> Settings
+									</a>
+								</li>
+								<li><hr class="dropdown-divider" /></li>
+								<li>
+									<a
+										class="dropdown-item"
+										href="{{ url_for('logout') }}"
+									>
+										<i class="bi bi-box-arrow-right"></i>
+										Logout
+									</a>
+								</li>
+							</ul>
+						</li>
+						{% else %}
+						<!-- User is not logged in -->
+						<li class="nav-item">
+							<a
+								href="{{ url_for('login') }}"
+								class="btn btn-outline-primary me-2"
+								>Log In</a
+							>
+						</li>
+						<li class="nav-item">
+							<a
+								href="https://signup.hive.io/"
+								target="_blank"
+								class="btn btn-primary"
+								>Sign Up</a
+							>
+						</li>
+						{% endif %}
+						<!-- Dark mode toggle -->
+						<li class="nav-item ms-2 d-flex align-items-center">
+							<div class="form-check form-switch">
+								<input class="form-check-input" type="checkbox"
+								role="switch" id="themeToggle" {% if
+								session.get('dark_mode') %}checked{% endif %}>
+								<label
+									class="form-check-label"
+									for="themeToggle"
+								>
+									<i
+										class="bi {% if session.get('dark_mode') %}bi-sun{% else %}bi-moon{% endif %}"
+										data-theme-icon="theme-toggle"
+									></i>
+								</label>
+							</div>
+						</li>
+					</ul>
+				</div>
+			</div>
+		</header>
+
+		<!-- Main content -->
+		<main class="main-content">
+			<!-- Flash messages -->
+			{% with messages = get_flashed_messages(with_categories=true) %} {%
+			if messages %}
+			<div class="container mt-3">
+				{% for category, message in messages %}
+				<div
+					class="alert alert-{{ category if category != 'message' else 'info' }} alert-dismissible fade show flash-message"
+					role="alert"
+				>
+					{{ message }}
+					<button
+						type="button"
+						class="btn-close"
+						data-bs-dismiss="alert"
+						aria-label="Close"
+					></button>
+				</div>
+				{% endfor %}
+			</div>
+			{% endif %} {% endwith %}
+
+			<!-- Page content -->
+			{% block content %}{% endblock %}
+		</main>
+
+		<!-- Footer -->
+		<footer class="site-footer bg-light py-4 mt-5">
+			<div class="container">
+				<div class="row">
+					<div class="col-md-4 mb-4 mb-md-0">
+						<h5>Connect</h5>
+						<div class="social-icons">
+							<a
+								href="https://twitter.com/"
+								target="_blank"
+								class="me-3"
+								><i class="bi bi-twitter"></i
+							></a>
+							<a
+								href="https://github.com/"
+								target="_blank"
+								class="me-3"
+								><i class="bi bi-github"></i
+							></a>
+							<a href="https://discord.com/" target="_blank"
+								><i class="bi bi-discord"></i
+							></a>
+						</div>
+					</div>
+					<div class="col-md-4 mb-4 mb-md-0">
+						<h5>Resources</h5>
+						<ul class="list-unstyled">
+							<li>
+								<a href="https://hive.blog" target="_blank"
+									>Hive.blog</a
+								>
+							</li>
+							<li>
+								<a href="https://peakd.com" target="_blank"
+									>PeakD</a
+								>
+							</li>
+							<li>
+								<a href="https://hiveblocks.com" target="_blank"
+									>Hive Block Explorer</a
+								>
+							</li>
+							<li>
+								<a
+									href="https://developers.hive.io"
+									target="_blank"
+									>Hive Developer Portal</a
+								>
+							</li>
+						</ul>
+					</div>
+					<div class="col-md-4">
+						<h5>Legal</h5>
+						<ul class="list-unstyled">
+							<li><a href="#">Terms of Service</a></li>
+							<li><a href="#">Privacy Policy</a></li>
+							<li><a href="#">Disclaimer</a></li>
+							<li><a href="#">Cookie Policy</a></li>
+						</ul>
+					</div>
+				</div>
+				<hr class="mt-4 mb-3" />
+				<div class="row align-items-center">
+					<div class="col-md-6 text-center text-md-start">
+						<p class="mb-0">
+							&copy; {{ now.year }} HiveBuzz. All rights reserved.
+						</p>
+					</div>
+					<div class="col-md-6 text-center text-md-end">
+						<p class="mb-0 text-muted">
+							v1.0.0 |
+							<a
+								href="https://github.com/"
+								target="_blank"
+								class="text-decoration-none"
+								>GitHub</a
+							>
+						</p>
+					</div>
+				</div>
+			</div>
+		</footer>
 
     <!-- Core JavaScript -->
     <script src="https://cdn.jsdelivr.net/npm/bootstrap@5.3.0-alpha1/dist/js/bootstrap.bundle.min.js"></script>
     <script src="{{ url_for('static', filename='js/dark-mode.js') }}"></script>
     <script src="{{ url_for('static', filename='js/theme-manager.js') }}"></script>
-<<<<<<< HEAD
     <script src="{{ url_for('static', filename='js/hive-keychain.js') }}"></script>
 
     <!-- Add loading indicator handling with improvements -->
@@ -295,8 +418,6 @@
             }
         });
     </script>
-=======
->>>>>>> 4cf2a862
 
     <!-- Apply custom theme if set -->
     {% if session.get('theme_color') == 'custom' and session.get('custom_color') %}
