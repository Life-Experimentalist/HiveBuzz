{% extends 'base.html' %}
<<<<<<< HEAD
{% block title %}{{ profile_user }} - Profile - HiveBuzz{% endblock %}

{% block content %}
<div class="container py-4">
    <div class="row">
        <div class="col-lg-10 mx-auto">
            {% if user_data.get('error_loading') %}
            <div class="alert alert-warning mb-4">
                <i class="bi bi-exclamation-triangle me-2"></i>
                There was an issue loading complete profile data from the blockchain. Limited information is displayed.
            </div>
            {% endif %}

            <div class="profile-header card mb-4">
                <div class="card-body">
                    <div class="row align-items-center">
                        <div class="col-md-auto text-center mb-3 mb-md-0">
                            <div class="position-relative">
                                <img
                                    src="{{ user_data.profile_image | default('https://images.hive.blog/u/' ~ profile_user ~ '/avatar') }}"
                                    alt="{{ profile_user }}"
                                    class="avatar-lg border"
                                    onerror="this.src='{{ url_for('static', filename='img/default-avatar.png') }}'"
                                >
                                {% if is_demo %}
                                <span class="badge bg-warning position-absolute top-0 end-0">DEMO</span>
                                {% endif %}
                            </div>
                        </div>
                        <div class="col-md">
                            <div class="d-md-flex justify-content-between align-items-start">
                                <div>
                                    <h3 class="mb-1">{{ user_data.name }}</h3>
                                    <div class="text-muted mb-2">@{{ profile_user }}</div>
                                </div>
                                <div class="mt-2 mt-md-0">
                                    {% if session.get('username') == profile_user %}
                                        <a href="{{ url_for('settings') }}" class="btn btn-outline-primary btn-sm">
                                            <i class="bi bi-gear me-1"></i> Edit Profile
                                        </a>
                                    {% else %}
                                        <button type="button" class="btn btn-primary btn-sm follow-btn">
                                            <i class="bi bi-person-plus me-1"></i> Follow
                                        </button>
                                    {% endif %}
                                </div>
                            </div>

                            <div class="profile-details mt-3">
                                {% if user_data.about %}
                                <div class="mb-3">{{ user_data.about }}</div>
                                {% endif %}

                                <div class="d-flex flex-wrap text-muted small">
                                    {% if user_data.location %}
                                    <div class="me-3 mb-2">
                                        <i class="bi bi-geo-alt me-1"></i> {{ user_data.location }}
                                    </div>
                                    {% endif %}

                                    {% if user_data.website %}
                                    <div class="me-3 mb-2">
                                        <i class="bi bi-link-45deg me-1"></i>
                                        <a href="{{ user_data.website|default('#') }}" target="_blank" rel="noopener">{{ user_data.website }}</a>
                                    </div>
                                    {% endif %}

                                    <div class="me-3 mb-2">
                                        <i class="bi bi-calendar3 me-1"></i> Joined {{ user_data.join_date }}
                                    </div>
                                </div>
                            </div>
                        </div>
                    </div>

                    <div class="profile-stats mt-3 pt-3 border-top">
                        <div class="row text-center">
                            <div class="col-4 col-md-3">
                                <div class="stat-value">{{ user_data.post_count }}</div>
                                <div class="stat-label">Posts</div>
                            </div>
                            <div class="col-4 col-md-3">
                                <div class="stat-value">{{ user_data.followers }}</div>
                                <div class="stat-label">Followers</div>
                            </div>
                            <div class="col-4 col-md-3">
                                <div class="stat-value">{{ user_data.following }}</div>
                                <div class="stat-label">Following</div>
                            </div>
                            <div class="col-4 col-md-3 mt-3 mt-md-0">
                                <div class="stat-value">{{ user_data.reputation }}</div>
                                <div class="stat-label">Reputation</div>
                            </div>
                        </div>
                    </div>
                </div>
            </div>

            <!-- Profile Tabs -->
            <ul class="nav nav-tabs mb-4" id="profileTabs" role="tablist">
                <li class="nav-item" role="presentation">
                    <button class="nav-link active" id="posts-tab" data-bs-toggle="tab" data-bs-target="#posts-tab-pane" type="button" role="tab" aria-controls="posts-tab-pane" aria-selected="true">
                        <i class="bi bi-file-text me-1"></i> Posts
                    </button>
                </li>
                <li class="nav-item" role="presentation">
                    <button class="nav-link" id="about-tab" data-bs-toggle="tab" data-bs-target="#about-tab-pane" type="button" role="tab" aria-controls="about-tab-pane" aria-selected="false">
                        <i class="bi bi-person me-1"></i> About
                    </button>
                </li>
                <li class="nav-item" role="presentation">
                    <button class="nav-link" id="wallet-tab" data-bs-toggle="tab" data-bs-target="#wallet-tab-pane" type="button" role="tab" aria-controls="wallet-tab-pane" aria-selected="false">
                        <i class="bi bi-wallet me-1"></i> Wallet
                    </button>
                </li>
            </ul>

            <div class="tab-content" id="profileTabsContent">
                <!-- Posts Tab -->
                <div class="tab-pane fade show active" id="posts-tab-pane" role="tabpanel" aria-labelledby="posts-tab" tabindex="0">
                    {% if posts %}
                        {% for post in posts %}
                            <div class="card mb-4 post-card">
                                <div class="card-body">
                                    <h4 class="card-title">
                                        <a href="{{ url_for('view_post', author=post.author, permlink=post.permlink) }}" class="text-decoration-none">
                                            {{ post.title }}
                                        </a>
                                    </h4>

                                    <p class="card-text">{{ post.body|truncate(200) }}</p>

                                    <div class="post-tags mb-3">
                                        {% for tag in post.tags %}
                                            <a href="#" class="badge bg-light text-dark text-decoration-none me-1">{{ tag }}</a>
                                        {% endfor %}
                                    </div>

                                    <div class="d-flex justify-content-between align-items-center">
                                        <div class="text-muted small">
                                            <span class="me-3"><i class="bi bi-arrow-up-circle me-1"></i> {{ post.vote_count }}</span>
                                            <span class="me-3"><i class="bi bi-chat-left-text me-1"></i> {{ post.comment_count }}</span>
                                            <span><i class="bi bi-currency-dollar me-1"></i> {{ post.payout }}</span>
                                        </div>
                                        <div class="text-muted small">{{ post.created }}</div>
                                    </div>
                                </div>
                            </div>
                        {% endfor %}

                        {% if is_demo %}
                            <div class="alert alert-info">
                                <i class="bi bi-info-circle me-2"></i>
                                This is demo data. Real profiles display actual posts from the Hive blockchain.
                            </div>
                        {% endif %}
                    {% else %}
                        <div class="text-center py-5">
                            <i class="bi bi-file-earmark-x display-4 text-muted"></i>
                            <p class="mt-3 text-muted">No posts found</p>
                        </div>
                    {% endif %}
                </div>

                <!-- About Tab -->
                <div class="tab-pane fade" id="about-tab-pane" role="tabpanel" aria-labelledby="about-tab" tabindex="0">
                    <div class="card">
                        <div class="card-body">
                            <h5 class="card-title mb-4">About {{ user_data.name }}</h5>

                            {% if user_data.about %}
                                <div class="mb-4">{{ user_data.about }}</div>
                            {% else %}
                                <p class="text-muted">No bio provided</p>
                            {% endif %}

                            <h6 class="mt-4 mb-3">Profile Information</h6>
                            <dl class="row">
                                <dt class="col-sm-3">Reputation</dt>
                                <dd class="col-sm-9">{{ user_data.reputation }}</dd>

                                <dt class="col-sm-3">Join Date</dt>
                                <dd class="col-sm-9">{{ user_data.join_date }}</dd>

                                {% if user_data.location %}
                                <dt class="col-sm-3">Location</dt>
                                <dd class="col-sm-9">{{ user_data.location }}</dd>
                                {% endif %}

                                {% if user_data.website %}
                                <dt class="col-sm-3">Website</dt>
                                <dd class="col-sm-9">
                                    <a href="{{ user_data.website }}" target="_blank" rel="noopener">{{ user_data.website }}</a>
                                </dd>
                                {% endif %}
                            </dl>

                            {% if user_data.profile and user_data.profile.get('skills') %}
                            <h6 class="mt-4 mb-3">Skills</h6>
                            <div class="d-flex flex-wrap gap-2">
                                {% for skill in user_data.profile.get('skills') %}
                                <span class="badge bg-light text-dark">{{ skill }}</span>
                                {% endfor %}
                            </div>
                            {% endif %}

                            <div class="mt-4 text-center">
                                <a href="https://hiveblocks.com/@{{ profile_user }}" target="_blank" class="btn btn-outline-primary">
                                    <i class="bi bi-box-arrow-up-right me-2"></i>View on Hiveblocks
                                </a>
                            </div>
                        </div>
                    </div>
                </div>

                <!-- Wallet Tab -->
                <div class="tab-pane fade" id="wallet-tab-pane" role="tabpanel" aria-labelledby="wallet-tab" tabindex="0">
                    {% if session.get('username') == profile_user %}
                        <div class="text-center py-5">
                            <a href="{{ url_for('wallet') }}" class="btn btn-primary btn-lg">
                                <i class="bi bi-wallet2 me-2"></i>Open Your Wallet
                            </a>
                        </div>
                    {% else %}
                        <div class="card">
                            <div class="card-body text-center py-5">
                                <i class="bi bi-lock display-4 text-muted mb-3"></i>
                                <h5>Wallet details are private</h5>
                                <p class="text-muted">
                                    You can only view your own wallet details.
                                    <br>Public blockchain data for {{ profile_user }} is available on
                                    <a href="https://hiveblocks.com/@{{ profile_user }}" target="_blank">Hiveblocks</a>.
                                </p>
                            </div>
                        </div>
                    {% endif %}
                </div>
=======
{% block title %}@{{ profile.name }} - HiveBuzz{% endblock %}
{% block head %}
<script src="https://cdn.jsdelivr.net/npm/chart.js"></script>
{% endblock %}
{% block content %}
<div class="profile-container">
    <div class="profile-header">
        <div class="profile-avatar">
            <img src="https://images.hive.blog/u/{{ profile.name }}/avatar" alt="{{ profile.name }}" class="avatar-img">
        </div>
        <div class="profile-info">
            <h2 class="profile-name">@{{ profile.name }}</h2>

            {% if profile.about %}
            <div class="profile-about">
                {{ profile.about|safe }}
            </div>
            {% endif %}

            {% if profile.location or profile.website %}
            <div class="profile-details mt-2 mb-3">
                {% if profile.location %}
                <span class="me-3"><i class="bi bi-geo-alt"></i> {{ profile.location }}</span>
                {% endif %}
                {% if profile.website %}
                <span><i class="bi bi-link-45deg"></i> <a href="{{ profile.website }}" target="_blank">{{ profile.website }}</a></span>
                {% endif %}
            </div>
            {% endif %}

            <div class="profile-stats">
                <div class="stat">
                    <span class="stat-value">{{ profile.post_count|default(0) }}</span>
                    <span class="stat-label">Posts</span>
                </div>
                <div class="stat">
                    <span class="stat-value">{{ profile.followers_count|default(0) }}</span>
                    <span class="stat-label">Followers</span>
                </div>
                <div class="stat">
                    <span class="stat-value">{{ profile.following_count|default(0) }}</span>
                    <span class="stat-label">Following</span>
                </div>
                <div class="stat">
                    <span class="stat-value">{{ profile.reputation|default('0') }}</span>
                    <span class="stat-label">Reputation</span>
                </div>
            </div>

            {% if session.get('username') != profile.name %}
            <div class="profile-actions">
                <button class="btn btn-primary follow-btn" data-username="{{ profile.name }}">
                    {% if profile.is_following|default(false) %}
                    Unfollow
                    {% else %}
                    Follow
                    {% endif %}
                </button>
                <button class="btn btn-outline-secondary send-message-btn" data-username="{{ profile.name }}">
                    Message
                </button>
            </div>
            {% else %}
            <div class="profile-actions">
                <a href="{{ url_for('settings') }}" class="btn btn-outline-primary">Edit Profile</a>
                <a href="{{ url_for('wallet') }}" class="btn btn-outline-info ms-2">Wallet</a>
            </div>
            {% endif %}

            {% if profile.is_demo %}
            <div class="mt-3 demo-badge">
                <span class="badge bg-warning text-dark">Demo Profile</span>
                <small class="text-muted ms-2">This is a demo profile with simulated data</small>
            </div>
            {% endif %}
        </div>
    </div>

    {% if profile.is_demo %}
    <div class="profile-metrics mb-4">
        <div class="row">
            <div class="col-md-6 mb-3">
                <div class="card">
                    <div class="card-header d-flex justify-content-between align-items-center">
                        <h5 class="mb-0">Activity Overview</h5>
                        <span class="demo-data-badge">Demo Data</span>
                    </div>
                    <div class="card-body">
                        <canvas id="activityChart" height="200"></canvas>
                    </div>
                </div>
            </div>
            <div class="col-md-6 mb-3">
                <div class="card">
                    <div class="card-header d-flex justify-content-between align-items-center">
                        <h5 class="mb-0">Content Distribution</h5>
                        <span class="demo-data-badge">Demo Data</span>
                    </div>
                    <div class="card-body">
                        <canvas id="contentDistributionChart" height="200"></canvas>
                    </div>
                </div>
            </div>
        </div>
        <div class="row mt-3">
            <div class="col-md-8 mb-3">
                <div class="card">
                    <div class="card-header d-flex justify-content-between align-items-center">
                        <h5 class="mb-0">Engagement Metrics</h5>
                        <span class="demo-data-badge">Demo Data</span>
                    </div>
                    <div class="card-body">
                        <canvas id="engagementChart" height="150"></canvas>
                    </div>
                </div>
            </div>
            <div class="col-md-4 mb-3">
                <div class="card">
                    <div class="card-header d-flex justify-content-between align-items-center">
                        <h5 class="mb-0">Top Tags</h5>
                        <span class="demo-data-badge">Demo Data</span>
                    </div>
                    <div class="card-body">
                        <canvas id="tagsChart" height="200"></canvas>
                    </div>
                </div>
            </div>
        </div>
    </div>
    {% endif %}

    <div class="profile-content mt-4">
        <ul class="nav nav-tabs" id="profileTabs" role="tablist">
            <li class="nav-item" role="presentation">
                <button class="nav-link active" id="posts-tab" data-bs-toggle="tab" data-bs-target="#posts" type="button">
                    Posts
                </button>
            </li>
            <li class="nav-item" role="presentation">
                <button class="nav-link" id="comments-tab" data-bs-toggle="tab" data-bs-target="#comments" type="button">
                    Comments
                </button>
            </li>
        </ul>

        <div class="tab-content mt-4" id="profileTabContent">
            <!-- Posts Tab -->
            <div class="tab-pane fade show active" id="posts" role="tabpanel">
                {% if user_posts %}
                <div class="feed-list">
                    {% for post in user_posts %}
                    <div class="feed-item">
                        <a href="{{ url_for('view_post', author=post.author, permlink=post.permlink) }}" class="post-title-link">
                            <h3 class="post-title">{{ post.title }}</h3>
                        </a>
                        <div class="post-meta">
                            <span class="post-date">{{ post.created }}</span>
                            {% if post.payout %}<span class="post-payout">${{ post.payout }}</span>{% endif %}
                        </div>
                        <div class="post-content">
                            {% if post.body|length > 200 %}
                                {{ post.body[:200]|safe }}...
                                <a href="{{ url_for('view_post', author=post.author, permlink=post.permlink) }}" class="read-more">Read more</a>
                            {% else %}
                                {{ post.body|safe }}
                            {% endif %}
                        </div>
                        <div class="post-actions">
                            <button class="upvote-btn" data-author="{{ post.author }}" data-permlink="{{ post.permlink }}">
                                👍 Upvote
                            </button>
                            <a href="{{ url_for('view_post', author=post.author, permlink=post.permlink) }}" class="comment-btn">
                                💬 {{ post.comment_count|default(0) }} Comments
                            </a>
                        </div>
                    </div>
                    {% endfor %}
                </div>
                {% else %}
                <p class="no-results">No posts found.</p>
                {% endif %}
            </div>

            <!-- Comments Tab -->
            <div class="tab-pane fade" id="comments" role="tabpanel">
                {% if user_comments %}
                <div class="comments-list">
                    {% for comment in user_comments %}
                    <div class="comment">
                        <div class="comment-meta">
                            <a href="{{ url_for('view_post', author=comment.parent_author, permlink=comment.parent_permlink) }}" class="comment-context">
                                Re: {{ comment.parent_title|default('Post') }}
                            </a>
                            <span class="comment-date">{{ comment.created }}</span>
                        </div>
                        <div class="comment-content">
                            {{ comment.body|safe }}
                        </div>
                    </div>
                    {% endfor %}
                </div>
                {% else %}
                <p class="no-results">No comments found.</p>
                {% endif %}
>>>>>>> 4cf2a862
            </div>
        </div>
    </div>
</div>
{% endblock %}

{% block styles %}
<style>
<<<<<<< HEAD
    .profile-header {
        border-radius: 12px;
        overflow: hidden;
    }

    .avatar-lg {
        width: 128px;
        height: 128px;
        border-radius: 50%;
        object-fit: cover;
    }

    .card-title a {
        color: var(--text-primary);
    }

    .card-title a:hover {
        color: var(--accent-primary);
    }

    .stat-value {
        font-size: 1.5rem;
        font-weight: 700;
        color: var(--accent-primary);
    }

    .stat-label {
        font-size: 0.875rem;
        color: var(--text-secondary);
    }

    .post-card {
        transition: transform 0.2s ease, box-shadow 0.2s ease;
        border-radius: 8px;
        overflow: hidden;
    }

    .post-card:hover {
        transform: translateY(-4px);
        box-shadow: var(--shadow-md);
    }

    /* Fix avatar size on small screens */
    @media (max-width: 767px) {
        .avatar-lg {
            width: 96px;
            height: 96px;
        }
    }

    /* Show "Demo" badge with better contrast */
    .badge.bg-warning {
        color: #212529;
        font-size: 0.7rem;
        padding: 0.25em 0.5em;
    }
</style>
=======
    /* Existing styles */

    /* Demo indicator styles */
    .demo-badge {
        display: inline-block;
    }

    .demo-data-badge {
        font-size: 0.75rem;
        background-color: #ffc107;
        color: #212529;
        padding: 0.25rem 0.5rem;
        border-radius: 0.25rem;
    }

    .profile-details {
        color: #6c757d;
    }
</style>
{% endblock %}

{% block scripts %}
<script>
    document.addEventListener("DOMContentLoaded", function() {
        // Follow/Unfollow functionality
        const followBtn = document.querySelector(".follow-btn");
        if (followBtn) {
            followBtn.addEventListener("click", function() {
                const username = this.getAttribute("data-username");

                if (window.hive_keychain) {
                    const currentUser = "{{ session.get('username', '') }}";
                    if (!currentUser) {
                        alert("Please log in to follow users.");
                        return;
                    }

                    // In a real app, this would call the Hive blockchain to follow/unfollow
                    const isFollowing = this.textContent.trim() === "Unfollow";
                    const action = isFollowing ? "unfollow" : "follow";

                    alert(`In a real implementation, this would ${action} @${username} on the Hive blockchain.`);

                    // Toggle button text
                    this.textContent = isFollowing ? "Follow" : "Unfollow";
                } else {
                    alert("Hive Keychain extension is required for following users.");
                }
            });
        }

        // Upvote functionality
        const upvoteBtns = document.querySelectorAll(".upvote-btn");
        upvoteBtns.forEach(btn => {
            btn.addEventListener("click", function() {
                const author = this.getAttribute("data-author");
                const permlink = this.getAttribute("data-permlink");

                if (window.hive_keychain) {
                    const username = "{{ session.get('username', '') }}";
                    if (!username) {
                        alert("Please log in to upvote posts.");
                        return;
                    }

                    // In a real app, this would call the Hive blockchain
                    alert(`In a real implementation, this would upvote @${author}/${permlink} on the Hive blockchain.`);
                } else {
                    alert("Hive Keychain extension is required for upvoting.");
                }
            });
        });

        // Send message functionality
        const msgBtn = document.querySelector(".send-message-btn");
        if (msgBtn) {
            msgBtn.addEventListener("click", function() {
                const username = this.getAttribute("data-username");
                const currentUser = "{{ session.get('username', '') }}";

                if (!currentUser) {
                    alert("Please log in to send messages.");
                    return;
                }

                // In a real app, this would open a message form or dialog
                const message = prompt(`Enter your message to @${username}:`);
                if (message && message.trim()) {
                    alert(`Your message would be sent to @${username} in a real implementation.`);
                }
            });
        }

        // Only initialize charts if this is a demo profile
        const isDemo = {{ profile.is_demo|tojson }};

        if (isDemo) {
            // Configure the charts with appropriate options for both light and dark modes
            const isDarkMode = document.body.classList.contains('dark-mode');
            const textColor = isDarkMode ? '#f5f5f5' : '#333333';
            const gridColor = isDarkMode ? 'rgba(255, 255, 255, 0.1)' : 'rgba(0, 0, 0, 0.1)';

            // Chart.js global defaults for our theme
            Chart.defaults.color = textColor;
            Chart.defaults.borderColor = gridColor;

            // Activity chart - Posts and Comments over time
            const activityCtx = document.getElementById('activityChart');
            if (activityCtx) {
                // Sample data for demo only
                const chartData = {
                    labels: ['Jan', 'Feb', 'Mar', 'Apr', 'May', 'Jun'],
                    datasets: [{
                        label: 'Posts',
                        data: [3, 5, 2, 7, 4, 6],
                        backgroundColor: 'rgba(54, 162, 235, 0.2)',
                        borderColor: 'rgba(54, 162, 235, 1)',
                        borderWidth: 2,
                        tension: 0.3
                    }, {
                        label: 'Comments',
                        data: [7, 11, 5, 8, 9, 12],
                        backgroundColor: 'rgba(255, 99, 132, 0.2)',
                        borderColor: 'rgba(255, 99, 132, 1)',
                        borderWidth: 2,
                        tension: 0.3
                    }]
                };

                new Chart(activityCtx, {
                    type: 'line',
                    data: chartData,
                    options: {
                        responsive: true,
                        plugins: {
                            legend: {
                                position: 'top',
                            },
                            title: {
                                display: true,
                                text: 'Content Activity Over Time (Demo Data)'
                            }
                        },
                        scales: {
                            y: {
                                beginAtZero: true,
                                grid: {
                                    color: gridColor
                                }
                            },
                            x: {
                                grid: {
                                    color: gridColor
                                }
                            }
                        }
                    }
                });
            }

            // Content distribution chart
            const contentDistributionCtx = document.getElementById('contentDistributionChart');
            if (contentDistributionCtx) {
                const distributionData = {
                    labels: ['Text Posts', 'Image Posts', 'Video Posts', 'Link Posts', 'Comments'],
                    datasets: [{
                        data: [45, 23, 12, 8, 32],
                        backgroundColor: [
                            'rgba(54, 162, 235, 0.7)',
                            'rgba(75, 192, 192, 0.7)',
                            'rgba(255, 99, 132, 0.7)',
                            'rgba(255, 159, 64, 0.7)',
                            'rgba(153, 102, 255, 0.7)'
                        ],
                        borderWidth: 1
                    }]
                };

                new Chart(contentDistributionCtx, {
                    type: 'doughnut',
                    data: distributionData,
                    options: {
                        responsive: true,
                        plugins: {
                            legend: {
                                position: 'right',
                            },
                            title: {
                                display: true,
                                text: 'Content Type Distribution (Demo Data)'
                            }
                        }
                    }
                });
            }

            // Engagement chart
            const engagementCtx = document.getElementById('engagementChart');
            if (engagementCtx) {
                const engagementData = {
                    labels: ['Jan', 'Feb', 'Mar', 'Apr', 'May', 'Jun'],
                    datasets: [{
                        label: 'Upvotes Received',
                        data: [65, 59, 80, 81, 56, 55],
                        backgroundColor: 'rgba(54, 162, 235, 0.5)'
                    }, {
                        label: 'Comments Received',
                        data: [28, 48, 40, 19, 36, 27],
                        backgroundColor: 'rgba(255, 99, 132, 0.5)'
                    }, {
                        label: 'Reblogs',
                        data: [12, 19, 13, 5, 12, 9],
                        backgroundColor: 'rgba(75, 192, 192, 0.5)'
                    }]
                };

                new Chart(engagementCtx, {
                    type: 'bar',
                    data: engagementData,
                    options: {
                        responsive: true,
                        plugins: {
                            legend: {
                                position: 'top',
                            },
                            title: {
                                display: true,
                                text: 'Content Engagement Metrics (Demo Data)'
                            }
                        },
                        scales: {
                            y: {
                                beginAtZero: true,
                                grid: {
                                    color: gridColor
                                }
                            },
                            x: {
                                grid: {
                                    color: gridColor
                                }
                            }
                        }
                    }
                });
            }

            // Tags chart
            const tagsCtx = document.getElementById('tagsChart');
            if (tagsCtx) {
                const tagsData = {
                    labels: ['hive', 'crypto', 'blockchain', 'programming', 'travel', 'photography'],
                    datasets: [{
                        label: 'Tag Usage',
                        data: [65, 59, 90, 81, 45, 30],
                        backgroundColor: 'rgba(255, 99, 132, 0.2)',
                        borderColor: 'rgba(255, 99, 132, 1)',
                        borderWidth: 1,
                        pointBackgroundColor: 'rgba(255, 99, 132, 1)'
                    }]
                };

                new Chart(tagsCtx, {
                    type: 'radar',
                    data: tagsData,
                    options: {
                        responsive: true,
                        plugins: {
                            legend: {
                                position: 'top',
                            },
                            title: {
                                display: true,
                                text: 'Most Used Tags (Demo Data)'
                            }
                        },
                        scales: {
                            r: {
                                angleLines: {
                                    color: gridColor
                                },
                                grid: {
                                    color: gridColor
                                },
                                pointLabels: {
                                    color: textColor
                                },
                                ticks: {
                                    backdropColor: isDarkMode ? 'rgba(0, 0, 0, 0)' : 'rgba(255, 255, 255, 0)'
                                }
                            }
                        }
                    }
                });
            }
        }
    });
</script>
>>>>>>> 4cf2a862
{% endblock %}<|MERGE_RESOLUTION|>--- conflicted
+++ resolved
@@ -1,812 +1,430 @@
-{% extends 'base.html' %}
-<<<<<<< HEAD
-{% block title %}{{ profile_user }} - Profile - HiveBuzz{% endblock %}
-
-{% block content %}
+{% extends 'base.html' %} {% block title %}{{ profile_user }} - Profile -
+HiveBuzz{% endblock %} {% block content %}
 <div class="container py-4">
-    <div class="row">
-        <div class="col-lg-10 mx-auto">
-            {% if user_data.get('error_loading') %}
-            <div class="alert alert-warning mb-4">
-                <i class="bi bi-exclamation-triangle me-2"></i>
-                There was an issue loading complete profile data from the blockchain. Limited information is displayed.
-            </div>
-            {% endif %}
-
-            <div class="profile-header card mb-4">
-                <div class="card-body">
-                    <div class="row align-items-center">
-                        <div class="col-md-auto text-center mb-3 mb-md-0">
-                            <div class="position-relative">
-                                <img
-                                    src="{{ user_data.profile_image | default('https://images.hive.blog/u/' ~ profile_user ~ '/avatar') }}"
-                                    alt="{{ profile_user }}"
-                                    class="avatar-lg border"
-                                    onerror="this.src='{{ url_for('static', filename='img/default-avatar.png') }}'"
-                                >
-                                {% if is_demo %}
-                                <span class="badge bg-warning position-absolute top-0 end-0">DEMO</span>
-                                {% endif %}
-                            </div>
-                        </div>
-                        <div class="col-md">
-                            <div class="d-md-flex justify-content-between align-items-start">
-                                <div>
-                                    <h3 class="mb-1">{{ user_data.name }}</h3>
-                                    <div class="text-muted mb-2">@{{ profile_user }}</div>
-                                </div>
-                                <div class="mt-2 mt-md-0">
-                                    {% if session.get('username') == profile_user %}
-                                        <a href="{{ url_for('settings') }}" class="btn btn-outline-primary btn-sm">
-                                            <i class="bi bi-gear me-1"></i> Edit Profile
-                                        </a>
-                                    {% else %}
-                                        <button type="button" class="btn btn-primary btn-sm follow-btn">
-                                            <i class="bi bi-person-plus me-1"></i> Follow
-                                        </button>
-                                    {% endif %}
-                                </div>
-                            </div>
-
-                            <div class="profile-details mt-3">
-                                {% if user_data.about %}
-                                <div class="mb-3">{{ user_data.about }}</div>
-                                {% endif %}
-
-                                <div class="d-flex flex-wrap text-muted small">
-                                    {% if user_data.location %}
-                                    <div class="me-3 mb-2">
-                                        <i class="bi bi-geo-alt me-1"></i> {{ user_data.location }}
-                                    </div>
-                                    {% endif %}
-
-                                    {% if user_data.website %}
-                                    <div class="me-3 mb-2">
-                                        <i class="bi bi-link-45deg me-1"></i>
-                                        <a href="{{ user_data.website|default('#') }}" target="_blank" rel="noopener">{{ user_data.website }}</a>
-                                    </div>
-                                    {% endif %}
-
-                                    <div class="me-3 mb-2">
-                                        <i class="bi bi-calendar3 me-1"></i> Joined {{ user_data.join_date }}
-                                    </div>
-                                </div>
-                            </div>
-                        </div>
-                    </div>
-
-                    <div class="profile-stats mt-3 pt-3 border-top">
-                        <div class="row text-center">
-                            <div class="col-4 col-md-3">
-                                <div class="stat-value">{{ user_data.post_count }}</div>
-                                <div class="stat-label">Posts</div>
-                            </div>
-                            <div class="col-4 col-md-3">
-                                <div class="stat-value">{{ user_data.followers }}</div>
-                                <div class="stat-label">Followers</div>
-                            </div>
-                            <div class="col-4 col-md-3">
-                                <div class="stat-value">{{ user_data.following }}</div>
-                                <div class="stat-label">Following</div>
-                            </div>
-                            <div class="col-4 col-md-3 mt-3 mt-md-0">
-                                <div class="stat-value">{{ user_data.reputation }}</div>
-                                <div class="stat-label">Reputation</div>
-                            </div>
-                        </div>
-                    </div>
-                </div>
-            </div>
-
-            <!-- Profile Tabs -->
-            <ul class="nav nav-tabs mb-4" id="profileTabs" role="tablist">
-                <li class="nav-item" role="presentation">
-                    <button class="nav-link active" id="posts-tab" data-bs-toggle="tab" data-bs-target="#posts-tab-pane" type="button" role="tab" aria-controls="posts-tab-pane" aria-selected="true">
-                        <i class="bi bi-file-text me-1"></i> Posts
-                    </button>
-                </li>
-                <li class="nav-item" role="presentation">
-                    <button class="nav-link" id="about-tab" data-bs-toggle="tab" data-bs-target="#about-tab-pane" type="button" role="tab" aria-controls="about-tab-pane" aria-selected="false">
-                        <i class="bi bi-person me-1"></i> About
-                    </button>
-                </li>
-                <li class="nav-item" role="presentation">
-                    <button class="nav-link" id="wallet-tab" data-bs-toggle="tab" data-bs-target="#wallet-tab-pane" type="button" role="tab" aria-controls="wallet-tab-pane" aria-selected="false">
-                        <i class="bi bi-wallet me-1"></i> Wallet
-                    </button>
-                </li>
-            </ul>
-
-            <div class="tab-content" id="profileTabsContent">
-                <!-- Posts Tab -->
-                <div class="tab-pane fade show active" id="posts-tab-pane" role="tabpanel" aria-labelledby="posts-tab" tabindex="0">
-                    {% if posts %}
-                        {% for post in posts %}
-                            <div class="card mb-4 post-card">
-                                <div class="card-body">
-                                    <h4 class="card-title">
-                                        <a href="{{ url_for('view_post', author=post.author, permlink=post.permlink) }}" class="text-decoration-none">
-                                            {{ post.title }}
-                                        </a>
-                                    </h4>
-
-                                    <p class="card-text">{{ post.body|truncate(200) }}</p>
-
-                                    <div class="post-tags mb-3">
-                                        {% for tag in post.tags %}
-                                            <a href="#" class="badge bg-light text-dark text-decoration-none me-1">{{ tag }}</a>
-                                        {% endfor %}
-                                    </div>
-
-                                    <div class="d-flex justify-content-between align-items-center">
-                                        <div class="text-muted small">
-                                            <span class="me-3"><i class="bi bi-arrow-up-circle me-1"></i> {{ post.vote_count }}</span>
-                                            <span class="me-3"><i class="bi bi-chat-left-text me-1"></i> {{ post.comment_count }}</span>
-                                            <span><i class="bi bi-currency-dollar me-1"></i> {{ post.payout }}</span>
-                                        </div>
-                                        <div class="text-muted small">{{ post.created }}</div>
-                                    </div>
-                                </div>
-                            </div>
-                        {% endfor %}
-
-                        {% if is_demo %}
-                            <div class="alert alert-info">
-                                <i class="bi bi-info-circle me-2"></i>
-                                This is demo data. Real profiles display actual posts from the Hive blockchain.
-                            </div>
-                        {% endif %}
-                    {% else %}
-                        <div class="text-center py-5">
-                            <i class="bi bi-file-earmark-x display-4 text-muted"></i>
-                            <p class="mt-3 text-muted">No posts found</p>
-                        </div>
-                    {% endif %}
-                </div>
-
-                <!-- About Tab -->
-                <div class="tab-pane fade" id="about-tab-pane" role="tabpanel" aria-labelledby="about-tab" tabindex="0">
-                    <div class="card">
-                        <div class="card-body">
-                            <h5 class="card-title mb-4">About {{ user_data.name }}</h5>
-
-                            {% if user_data.about %}
-                                <div class="mb-4">{{ user_data.about }}</div>
-                            {% else %}
-                                <p class="text-muted">No bio provided</p>
-                            {% endif %}
-
-                            <h6 class="mt-4 mb-3">Profile Information</h6>
-                            <dl class="row">
-                                <dt class="col-sm-3">Reputation</dt>
-                                <dd class="col-sm-9">{{ user_data.reputation }}</dd>
-
-                                <dt class="col-sm-3">Join Date</dt>
-                                <dd class="col-sm-9">{{ user_data.join_date }}</dd>
-
-                                {% if user_data.location %}
-                                <dt class="col-sm-3">Location</dt>
-                                <dd class="col-sm-9">{{ user_data.location }}</dd>
-                                {% endif %}
-
-                                {% if user_data.website %}
-                                <dt class="col-sm-3">Website</dt>
-                                <dd class="col-sm-9">
-                                    <a href="{{ user_data.website }}" target="_blank" rel="noopener">{{ user_data.website }}</a>
-                                </dd>
-                                {% endif %}
-                            </dl>
-
-                            {% if user_data.profile and user_data.profile.get('skills') %}
-                            <h6 class="mt-4 mb-3">Skills</h6>
-                            <div class="d-flex flex-wrap gap-2">
-                                {% for skill in user_data.profile.get('skills') %}
-                                <span class="badge bg-light text-dark">{{ skill }}</span>
-                                {% endfor %}
-                            </div>
-                            {% endif %}
-
-                            <div class="mt-4 text-center">
-                                <a href="https://hiveblocks.com/@{{ profile_user }}" target="_blank" class="btn btn-outline-primary">
-                                    <i class="bi bi-box-arrow-up-right me-2"></i>View on Hiveblocks
-                                </a>
-                            </div>
-                        </div>
-                    </div>
-                </div>
-
-                <!-- Wallet Tab -->
-                <div class="tab-pane fade" id="wallet-tab-pane" role="tabpanel" aria-labelledby="wallet-tab" tabindex="0">
-                    {% if session.get('username') == profile_user %}
-                        <div class="text-center py-5">
-                            <a href="{{ url_for('wallet') }}" class="btn btn-primary btn-lg">
-                                <i class="bi bi-wallet2 me-2"></i>Open Your Wallet
-                            </a>
-                        </div>
-                    {% else %}
-                        <div class="card">
-                            <div class="card-body text-center py-5">
-                                <i class="bi bi-lock display-4 text-muted mb-3"></i>
-                                <h5>Wallet details are private</h5>
-                                <p class="text-muted">
-                                    You can only view your own wallet details.
-                                    <br>Public blockchain data for {{ profile_user }} is available on
-                                    <a href="https://hiveblocks.com/@{{ profile_user }}" target="_blank">Hiveblocks</a>.
-                                </p>
-                            </div>
-                        </div>
-                    {% endif %}
-                </div>
-=======
-{% block title %}@{{ profile.name }} - HiveBuzz{% endblock %}
-{% block head %}
-<script src="https://cdn.jsdelivr.net/npm/chart.js"></script>
-{% endblock %}
-{% block content %}
-<div class="profile-container">
-    <div class="profile-header">
-        <div class="profile-avatar">
-            <img src="https://images.hive.blog/u/{{ profile.name }}/avatar" alt="{{ profile.name }}" class="avatar-img">
-        </div>
-        <div class="profile-info">
-            <h2 class="profile-name">@{{ profile.name }}</h2>
-
-            {% if profile.about %}
-            <div class="profile-about">
-                {{ profile.about|safe }}
-            </div>
-            {% endif %}
-
-            {% if profile.location or profile.website %}
-            <div class="profile-details mt-2 mb-3">
-                {% if profile.location %}
-                <span class="me-3"><i class="bi bi-geo-alt"></i> {{ profile.location }}</span>
-                {% endif %}
-                {% if profile.website %}
-                <span><i class="bi bi-link-45deg"></i> <a href="{{ profile.website }}" target="_blank">{{ profile.website }}</a></span>
-                {% endif %}
-            </div>
-            {% endif %}
-
-            <div class="profile-stats">
-                <div class="stat">
-                    <span class="stat-value">{{ profile.post_count|default(0) }}</span>
-                    <span class="stat-label">Posts</span>
-                </div>
-                <div class="stat">
-                    <span class="stat-value">{{ profile.followers_count|default(0) }}</span>
-                    <span class="stat-label">Followers</span>
-                </div>
-                <div class="stat">
-                    <span class="stat-value">{{ profile.following_count|default(0) }}</span>
-                    <span class="stat-label">Following</span>
-                </div>
-                <div class="stat">
-                    <span class="stat-value">{{ profile.reputation|default('0') }}</span>
-                    <span class="stat-label">Reputation</span>
-                </div>
-            </div>
-
-            {% if session.get('username') != profile.name %}
-            <div class="profile-actions">
-                <button class="btn btn-primary follow-btn" data-username="{{ profile.name }}">
-                    {% if profile.is_following|default(false) %}
-                    Unfollow
-                    {% else %}
-                    Follow
-                    {% endif %}
-                </button>
-                <button class="btn btn-outline-secondary send-message-btn" data-username="{{ profile.name }}">
-                    Message
-                </button>
-            </div>
-            {% else %}
-            <div class="profile-actions">
-                <a href="{{ url_for('settings') }}" class="btn btn-outline-primary">Edit Profile</a>
-                <a href="{{ url_for('wallet') }}" class="btn btn-outline-info ms-2">Wallet</a>
-            </div>
-            {% endif %}
-
-            {% if profile.is_demo %}
-            <div class="mt-3 demo-badge">
-                <span class="badge bg-warning text-dark">Demo Profile</span>
-                <small class="text-muted ms-2">This is a demo profile with simulated data</small>
-            </div>
-            {% endif %}
-        </div>
-    </div>
-
-    {% if profile.is_demo %}
-    <div class="profile-metrics mb-4">
-        <div class="row">
-            <div class="col-md-6 mb-3">
-                <div class="card">
-                    <div class="card-header d-flex justify-content-between align-items-center">
-                        <h5 class="mb-0">Activity Overview</h5>
-                        <span class="demo-data-badge">Demo Data</span>
-                    </div>
-                    <div class="card-body">
-                        <canvas id="activityChart" height="200"></canvas>
-                    </div>
-                </div>
-            </div>
-            <div class="col-md-6 mb-3">
-                <div class="card">
-                    <div class="card-header d-flex justify-content-between align-items-center">
-                        <h5 class="mb-0">Content Distribution</h5>
-                        <span class="demo-data-badge">Demo Data</span>
-                    </div>
-                    <div class="card-body">
-                        <canvas id="contentDistributionChart" height="200"></canvas>
-                    </div>
-                </div>
-            </div>
-        </div>
-        <div class="row mt-3">
-            <div class="col-md-8 mb-3">
-                <div class="card">
-                    <div class="card-header d-flex justify-content-between align-items-center">
-                        <h5 class="mb-0">Engagement Metrics</h5>
-                        <span class="demo-data-badge">Demo Data</span>
-                    </div>
-                    <div class="card-body">
-                        <canvas id="engagementChart" height="150"></canvas>
-                    </div>
-                </div>
-            </div>
-            <div class="col-md-4 mb-3">
-                <div class="card">
-                    <div class="card-header d-flex justify-content-between align-items-center">
-                        <h5 class="mb-0">Top Tags</h5>
-                        <span class="demo-data-badge">Demo Data</span>
-                    </div>
-                    <div class="card-body">
-                        <canvas id="tagsChart" height="200"></canvas>
-                    </div>
-                </div>
-            </div>
-        </div>
-    </div>
-    {% endif %}
-
-    <div class="profile-content mt-4">
-        <ul class="nav nav-tabs" id="profileTabs" role="tablist">
-            <li class="nav-item" role="presentation">
-                <button class="nav-link active" id="posts-tab" data-bs-toggle="tab" data-bs-target="#posts" type="button">
-                    Posts
-                </button>
-            </li>
-            <li class="nav-item" role="presentation">
-                <button class="nav-link" id="comments-tab" data-bs-toggle="tab" data-bs-target="#comments" type="button">
-                    Comments
-                </button>
-            </li>
-        </ul>
-
-        <div class="tab-content mt-4" id="profileTabContent">
-            <!-- Posts Tab -->
-            <div class="tab-pane fade show active" id="posts" role="tabpanel">
-                {% if user_posts %}
-                <div class="feed-list">
-                    {% for post in user_posts %}
-                    <div class="feed-item">
-                        <a href="{{ url_for('view_post', author=post.author, permlink=post.permlink) }}" class="post-title-link">
-                            <h3 class="post-title">{{ post.title }}</h3>
-                        </a>
-                        <div class="post-meta">
-                            <span class="post-date">{{ post.created }}</span>
-                            {% if post.payout %}<span class="post-payout">${{ post.payout }}</span>{% endif %}
-                        </div>
-                        <div class="post-content">
-                            {% if post.body|length > 200 %}
-                                {{ post.body[:200]|safe }}...
-                                <a href="{{ url_for('view_post', author=post.author, permlink=post.permlink) }}" class="read-more">Read more</a>
-                            {% else %}
-                                {{ post.body|safe }}
-                            {% endif %}
-                        </div>
-                        <div class="post-actions">
-                            <button class="upvote-btn" data-author="{{ post.author }}" data-permlink="{{ post.permlink }}">
-                                👍 Upvote
-                            </button>
-                            <a href="{{ url_for('view_post', author=post.author, permlink=post.permlink) }}" class="comment-btn">
-                                💬 {{ post.comment_count|default(0) }} Comments
-                            </a>
-                        </div>
-                    </div>
-                    {% endfor %}
-                </div>
-                {% else %}
-                <p class="no-results">No posts found.</p>
-                {% endif %}
-            </div>
-
-            <!-- Comments Tab -->
-            <div class="tab-pane fade" id="comments" role="tabpanel">
-                {% if user_comments %}
-                <div class="comments-list">
-                    {% for comment in user_comments %}
-                    <div class="comment">
-                        <div class="comment-meta">
-                            <a href="{{ url_for('view_post', author=comment.parent_author, permlink=comment.parent_permlink) }}" class="comment-context">
-                                Re: {{ comment.parent_title|default('Post') }}
-                            </a>
-                            <span class="comment-date">{{ comment.created }}</span>
-                        </div>
-                        <div class="comment-content">
-                            {{ comment.body|safe }}
-                        </div>
-                    </div>
-                    {% endfor %}
-                </div>
-                {% else %}
-                <p class="no-results">No comments found.</p>
-                {% endif %}
->>>>>>> 4cf2a862
-            </div>
-        </div>
-    </div>
+	<div class="row">
+		<div class="col-lg-10 mx-auto">
+			{% if user_data.get('error_loading') %}
+			<div class="alert alert-warning mb-4">
+				<i class="bi bi-exclamation-triangle me-2"></i>
+				There was an issue loading complete profile data from the
+				blockchain. Limited information is displayed.
+			</div>
+			{% endif %}
+
+			<div class="profile-header card mb-4">
+				<div class="card-body">
+					<div class="row align-items-center">
+						<div class="col-md-auto text-center mb-3 mb-md-0">
+							<div class="position-relative">
+								<img
+									src="{{ user_data.profile_image | default('https://images.hive.blog/u/' ~ profile_user ~ '/avatar') }}"
+									alt="{{ profile_user }}"
+									class="avatar-lg border"
+									onerror="this.src='{{ url_for('static', filename='img/default-avatar.png') }}'"
+								/>
+								{% if is_demo %}
+								<span
+									class="badge bg-warning position-absolute top-0 end-0"
+									>DEMO</span
+								>
+								{% endif %}
+							</div>
+						</div>
+						<div class="col-md">
+							<div
+								class="d-md-flex justify-content-between align-items-start"
+							>
+								<div>
+									<h3 class="mb-1">{{ user_data.name }}</h3>
+									<div class="text-muted mb-2">
+										@{{ profile_user }}
+									</div>
+								</div>
+								<div class="mt-2 mt-md-0">
+									{% if session.get('username') ==
+									profile_user %}
+									<a
+										href="{{ url_for('settings') }}"
+										class="btn btn-outline-primary btn-sm"
+									>
+										<i class="bi bi-gear me-1"></i> Edit
+										Profile
+									</a>
+									{% else %}
+									<button
+										type="button"
+										class="btn btn-primary btn-sm follow-btn"
+									>
+										<i class="bi bi-person-plus me-1"></i>
+										Follow
+									</button>
+									{% endif %}
+								</div>
+							</div>
+
+							<div class="profile-details mt-3">
+								{% if user_data.about %}
+								<div class="mb-3">{{ user_data.about }}</div>
+								{% endif %}
+
+								<div class="d-flex flex-wrap text-muted small">
+									{% if user_data.location %}
+									<div class="me-3 mb-2">
+										<i class="bi bi-geo-alt me-1"></i> {{
+										user_data.location }}
+									</div>
+									{% endif %} {% if user_data.website %}
+									<div class="me-3 mb-2">
+										<i class="bi bi-link-45deg me-1"></i>
+										<a
+											href="{{ user_data.website|default('#') }}"
+											target="_blank"
+											rel="noopener"
+											>{{ user_data.website }}</a
+										>
+									</div>
+									{% endif %}
+
+									<div class="me-3 mb-2">
+										<i class="bi bi-calendar3 me-1"></i>
+										Joined {{ user_data.join_date }}
+									</div>
+								</div>
+							</div>
+						</div>
+					</div>
+
+					<div class="profile-stats mt-3 pt-3 border-top">
+						<div class="row text-center">
+							<div class="col-4 col-md-3">
+								<div class="stat-value">
+									{{ user_data.post_count }}
+								</div>
+								<div class="stat-label">Posts</div>
+							</div>
+							<div class="col-4 col-md-3">
+								<div class="stat-value">
+									{{ user_data.followers }}
+								</div>
+								<div class="stat-label">Followers</div>
+							</div>
+							<div class="col-4 col-md-3">
+								<div class="stat-value">
+									{{ user_data.following }}
+								</div>
+								<div class="stat-label">Following</div>
+							</div>
+							<div class="col-4 col-md-3 mt-3 mt-md-0">
+								<div class="stat-value">
+									{{ user_data.reputation }}
+								</div>
+								<div class="stat-label">Reputation</div>
+							</div>
+						</div>
+					</div>
+				</div>
+			</div>
+
+			<!-- Profile Tabs -->
+			<ul class="nav nav-tabs mb-4" id="profileTabs" role="tablist">
+				<li class="nav-item" role="presentation">
+					<button
+						class="nav-link active"
+						id="posts-tab"
+						data-bs-toggle="tab"
+						data-bs-target="#posts-tab-pane"
+						type="button"
+						role="tab"
+						aria-controls="posts-tab-pane"
+						aria-selected="true"
+					>
+						<i class="bi bi-file-text me-1"></i> Posts
+					</button>
+				</li>
+				<li class="nav-item" role="presentation">
+					<button
+						class="nav-link"
+						id="about-tab"
+						data-bs-toggle="tab"
+						data-bs-target="#about-tab-pane"
+						type="button"
+						role="tab"
+						aria-controls="about-tab-pane"
+						aria-selected="false"
+					>
+						<i class="bi bi-person me-1"></i> About
+					</button>
+				</li>
+				<li class="nav-item" role="presentation">
+					<button
+						class="nav-link"
+						id="wallet-tab"
+						data-bs-toggle="tab"
+						data-bs-target="#wallet-tab-pane"
+						type="button"
+						role="tab"
+						aria-controls="wallet-tab-pane"
+						aria-selected="false"
+					>
+						<i class="bi bi-wallet me-1"></i> Wallet
+					</button>
+				</li>
+			</ul>
+
+			<div class="tab-content" id="profileTabsContent">
+				<!-- Posts Tab -->
+				<div
+					class="tab-pane fade show active"
+					id="posts-tab-pane"
+					role="tabpanel"
+					aria-labelledby="posts-tab"
+					tabindex="0"
+				>
+					{% if posts %} {% for post in posts %}
+					<div class="card mb-4 post-card">
+						<div class="card-body">
+							<h4 class="card-title">
+								<a
+									href="{{ url_for('view_post', author=post.author, permlink=post.permlink) }}"
+									class="text-decoration-none"
+								>
+									{{ post.title }}
+								</a>
+							</h4>
+
+							<p class="card-text">
+								{{ post.body|truncate(200) }}
+							</p>
+
+							<div class="post-tags mb-3">
+								{% for tag in post.tags %}
+								<a
+									href="#"
+									class="badge bg-light text-dark text-decoration-none me-1"
+									>{{ tag }}</a
+								>
+								{% endfor %}
+							</div>
+
+							<div
+								class="d-flex justify-content-between align-items-center"
+							>
+								<div class="text-muted small">
+									<span class="me-3"
+										><i
+											class="bi bi-arrow-up-circle me-1"
+										></i>
+										{{ post.vote_count }}</span
+									>
+									<span class="me-3"
+										><i
+											class="bi bi-chat-left-text me-1"
+										></i>
+										{{ post.comment_count }}</span
+									>
+									<span
+										><i
+											class="bi bi-currency-dollar me-1"
+										></i>
+										{{ post.payout }}</span
+									>
+								</div>
+								<div class="text-muted small">
+									{{ post.created }}
+								</div>
+							</div>
+						</div>
+					</div>
+					{% endfor %} {% if is_demo %}
+					<div class="alert alert-info">
+						<i class="bi bi-info-circle me-2"></i>
+						This is demo data. Real profiles display actual posts
+						from the Hive blockchain.
+					</div>
+					{% endif %} {% else %}
+					<div class="text-center py-5">
+						<i
+							class="bi bi-file-earmark-x display-4 text-muted"
+						></i>
+						<p class="mt-3 text-muted">No posts found</p>
+					</div>
+					{% endif %}
+				</div>
+
+				<!-- About Tab -->
+				<div
+					class="tab-pane fade"
+					id="about-tab-pane"
+					role="tabpanel"
+					aria-labelledby="about-tab"
+					tabindex="0"
+				>
+					<div class="card">
+						<div class="card-body">
+							<h5 class="card-title mb-4">
+								About {{ user_data.name }}
+							</h5>
+
+							{% if user_data.about %}
+							<div class="mb-4">{{ user_data.about }}</div>
+							{% else %}
+							<p class="text-muted">No bio provided</p>
+							{% endif %}
+
+							<h6 class="mt-4 mb-3">Profile Information</h6>
+							<dl class="row">
+								<dt class="col-sm-3">Reputation</dt>
+								<dd class="col-sm-9">
+									{{ user_data.reputation }}
+								</dd>
+
+								<dt class="col-sm-3">Join Date</dt>
+								<dd class="col-sm-9">
+									{{ user_data.join_date }}
+								</dd>
+
+								{% if user_data.location %}
+								<dt class="col-sm-3">Location</dt>
+								<dd class="col-sm-9">
+									{{ user_data.location }}
+								</dd>
+								{% endif %} {% if user_data.website %}
+								<dt class="col-sm-3">Website</dt>
+								<dd class="col-sm-9">
+									<a
+										href="{{ user_data.website }}"
+										target="_blank"
+										rel="noopener"
+										>{{ user_data.website }}</a
+									>
+								</dd>
+								{% endif %}
+							</dl>
+
+							{% if user_data.profile and
+							user_data.profile.get('skills') %}
+							<h6 class="mt-4 mb-3">Skills</h6>
+							<div class="d-flex flex-wrap gap-2">
+								{% for skill in user_data.profile.get('skills')
+								%}
+								<span class="badge bg-light text-dark"
+									>{{ skill }}</span
+								>
+								{% endfor %}
+							</div>
+							{% endif %}
+
+							<div class="mt-4 text-center">
+								<a
+									href="https://hiveblocks.com/@{{ profile_user }}"
+									target="_blank"
+									class="btn btn-outline-primary"
+								>
+									<i class="bi bi-box-arrow-up-right me-2"></i
+									>View on Hiveblocks
+								</a>
+							</div>
+						</div>
+					</div>
+				</div>
+
+				<!-- Wallet Tab -->
+				<div
+					class="tab-pane fade"
+					id="wallet-tab-pane"
+					role="tabpanel"
+					aria-labelledby="wallet-tab"
+					tabindex="0"
+				>
+					{% if session.get('username') == profile_user %}
+					<div class="text-center py-5">
+						<a
+							href="{{ url_for('wallet') }}"
+							class="btn btn-primary btn-lg"
+						>
+							<i class="bi bi-wallet2 me-2"></i>Open Your Wallet
+						</a>
+					</div>
+					{% else %}
+					<div class="card">
+						<div class="card-body text-center py-5">
+							<i class="bi bi-lock display-4 text-muted mb-3"></i>
+							<h5>Wallet details are private</h5>
+							<p class="text-muted">
+								You can only view your own wallet details.
+								<br />Public blockchain data for {{ profile_user
+								}} is available on
+								<a
+									href="https://hiveblocks.com/@{{ profile_user }}"
+									target="_blank"
+									>Hiveblocks</a
+								>.
+							</p>
+						</div>
+					</div>
+					{% endif %}
+				</div>
+			</div>
+		</div>
+	</div>
 </div>
-{% endblock %}
-
-{% block styles %}
+{% endblock %} {% block styles %}
 <style>
-<<<<<<< HEAD
-    .profile-header {
-        border-radius: 12px;
-        overflow: hidden;
-    }
-
-    .avatar-lg {
-        width: 128px;
-        height: 128px;
-        border-radius: 50%;
-        object-fit: cover;
-    }
-
-    .card-title a {
-        color: var(--text-primary);
-    }
-
-    .card-title a:hover {
-        color: var(--accent-primary);
-    }
-
-    .stat-value {
-        font-size: 1.5rem;
-        font-weight: 700;
-        color: var(--accent-primary);
-    }
-
-    .stat-label {
-        font-size: 0.875rem;
-        color: var(--text-secondary);
-    }
-
-    .post-card {
-        transition: transform 0.2s ease, box-shadow 0.2s ease;
-        border-radius: 8px;
-        overflow: hidden;
-    }
-
-    .post-card:hover {
-        transform: translateY(-4px);
-        box-shadow: var(--shadow-md);
-    }
-
-    /* Fix avatar size on small screens */
-    @media (max-width: 767px) {
-        .avatar-lg {
-            width: 96px;
-            height: 96px;
-        }
-    }
-
-    /* Show "Demo" badge with better contrast */
-    .badge.bg-warning {
-        color: #212529;
-        font-size: 0.7rem;
-        padding: 0.25em 0.5em;
-    }
+	.profile-header {
+		border-radius: 12px;
+		overflow: hidden;
+	}
+
+	.avatar-lg {
+		width: 128px;
+		height: 128px;
+		border-radius: 50%;
+		object-fit: cover;
+	}
+
+	.card-title a {
+		color: var(--text-primary);
+	}
+
+	.card-title a:hover {
+		color: var(--accent-primary);
+	}
+
+	.stat-value {
+		font-size: 1.5rem;
+		font-weight: 700;
+		color: var(--accent-primary);
+	}
+
+	.stat-label {
+		font-size: 0.875rem;
+		color: var(--text-secondary);
+	}
+
+	.post-card {
+		transition: transform 0.2s ease, box-shadow 0.2s ease;
+		border-radius: 8px;
+		overflow: hidden;
+	}
+
+	.post-card:hover {
+		transform: translateY(-4px);
+		box-shadow: var(--shadow-md);
+	}
+
+	/* Fix avatar size on small screens */
+	@media (max-width: 767px) {
+		.avatar-lg {
+			width: 96px;
+			height: 96px;
+		}
+	}
+
+	/* Show "Demo" badge with better contrast */
+	.badge.bg-warning {
+		color: #212529;
+		font-size: 0.7rem;
+		padding: 0.25em 0.5em;
+	}
 </style>
-=======
-    /* Existing styles */
-
-    /* Demo indicator styles */
-    .demo-badge {
-        display: inline-block;
-    }
-
-    .demo-data-badge {
-        font-size: 0.75rem;
-        background-color: #ffc107;
-        color: #212529;
-        padding: 0.25rem 0.5rem;
-        border-radius: 0.25rem;
-    }
-
-    .profile-details {
-        color: #6c757d;
-    }
-</style>
-{% endblock %}
-
-{% block scripts %}
-<script>
-    document.addEventListener("DOMContentLoaded", function() {
-        // Follow/Unfollow functionality
-        const followBtn = document.querySelector(".follow-btn");
-        if (followBtn) {
-            followBtn.addEventListener("click", function() {
-                const username = this.getAttribute("data-username");
-
-                if (window.hive_keychain) {
-                    const currentUser = "{{ session.get('username', '') }}";
-                    if (!currentUser) {
-                        alert("Please log in to follow users.");
-                        return;
-                    }
-
-                    // In a real app, this would call the Hive blockchain to follow/unfollow
-                    const isFollowing = this.textContent.trim() === "Unfollow";
-                    const action = isFollowing ? "unfollow" : "follow";
-
-                    alert(`In a real implementation, this would ${action} @${username} on the Hive blockchain.`);
-
-                    // Toggle button text
-                    this.textContent = isFollowing ? "Follow" : "Unfollow";
-                } else {
-                    alert("Hive Keychain extension is required for following users.");
-                }
-            });
-        }
-
-        // Upvote functionality
-        const upvoteBtns = document.querySelectorAll(".upvote-btn");
-        upvoteBtns.forEach(btn => {
-            btn.addEventListener("click", function() {
-                const author = this.getAttribute("data-author");
-                const permlink = this.getAttribute("data-permlink");
-
-                if (window.hive_keychain) {
-                    const username = "{{ session.get('username', '') }}";
-                    if (!username) {
-                        alert("Please log in to upvote posts.");
-                        return;
-                    }
-
-                    // In a real app, this would call the Hive blockchain
-                    alert(`In a real implementation, this would upvote @${author}/${permlink} on the Hive blockchain.`);
-                } else {
-                    alert("Hive Keychain extension is required for upvoting.");
-                }
-            });
-        });
-
-        // Send message functionality
-        const msgBtn = document.querySelector(".send-message-btn");
-        if (msgBtn) {
-            msgBtn.addEventListener("click", function() {
-                const username = this.getAttribute("data-username");
-                const currentUser = "{{ session.get('username', '') }}";
-
-                if (!currentUser) {
-                    alert("Please log in to send messages.");
-                    return;
-                }
-
-                // In a real app, this would open a message form or dialog
-                const message = prompt(`Enter your message to @${username}:`);
-                if (message && message.trim()) {
-                    alert(`Your message would be sent to @${username} in a real implementation.`);
-                }
-            });
-        }
-
-        // Only initialize charts if this is a demo profile
-        const isDemo = {{ profile.is_demo|tojson }};
-
-        if (isDemo) {
-            // Configure the charts with appropriate options for both light and dark modes
-            const isDarkMode = document.body.classList.contains('dark-mode');
-            const textColor = isDarkMode ? '#f5f5f5' : '#333333';
-            const gridColor = isDarkMode ? 'rgba(255, 255, 255, 0.1)' : 'rgba(0, 0, 0, 0.1)';
-
-            // Chart.js global defaults for our theme
-            Chart.defaults.color = textColor;
-            Chart.defaults.borderColor = gridColor;
-
-            // Activity chart - Posts and Comments over time
-            const activityCtx = document.getElementById('activityChart');
-            if (activityCtx) {
-                // Sample data for demo only
-                const chartData = {
-                    labels: ['Jan', 'Feb', 'Mar', 'Apr', 'May', 'Jun'],
-                    datasets: [{
-                        label: 'Posts',
-                        data: [3, 5, 2, 7, 4, 6],
-                        backgroundColor: 'rgba(54, 162, 235, 0.2)',
-                        borderColor: 'rgba(54, 162, 235, 1)',
-                        borderWidth: 2,
-                        tension: 0.3
-                    }, {
-                        label: 'Comments',
-                        data: [7, 11, 5, 8, 9, 12],
-                        backgroundColor: 'rgba(255, 99, 132, 0.2)',
-                        borderColor: 'rgba(255, 99, 132, 1)',
-                        borderWidth: 2,
-                        tension: 0.3
-                    }]
-                };
-
-                new Chart(activityCtx, {
-                    type: 'line',
-                    data: chartData,
-                    options: {
-                        responsive: true,
-                        plugins: {
-                            legend: {
-                                position: 'top',
-                            },
-                            title: {
-                                display: true,
-                                text: 'Content Activity Over Time (Demo Data)'
-                            }
-                        },
-                        scales: {
-                            y: {
-                                beginAtZero: true,
-                                grid: {
-                                    color: gridColor
-                                }
-                            },
-                            x: {
-                                grid: {
-                                    color: gridColor
-                                }
-                            }
-                        }
-                    }
-                });
-            }
-
-            // Content distribution chart
-            const contentDistributionCtx = document.getElementById('contentDistributionChart');
-            if (contentDistributionCtx) {
-                const distributionData = {
-                    labels: ['Text Posts', 'Image Posts', 'Video Posts', 'Link Posts', 'Comments'],
-                    datasets: [{
-                        data: [45, 23, 12, 8, 32],
-                        backgroundColor: [
-                            'rgba(54, 162, 235, 0.7)',
-                            'rgba(75, 192, 192, 0.7)',
-                            'rgba(255, 99, 132, 0.7)',
-                            'rgba(255, 159, 64, 0.7)',
-                            'rgba(153, 102, 255, 0.7)'
-                        ],
-                        borderWidth: 1
-                    }]
-                };
-
-                new Chart(contentDistributionCtx, {
-                    type: 'doughnut',
-                    data: distributionData,
-                    options: {
-                        responsive: true,
-                        plugins: {
-                            legend: {
-                                position: 'right',
-                            },
-                            title: {
-                                display: true,
-                                text: 'Content Type Distribution (Demo Data)'
-                            }
-                        }
-                    }
-                });
-            }
-
-            // Engagement chart
-            const engagementCtx = document.getElementById('engagementChart');
-            if (engagementCtx) {
-                const engagementData = {
-                    labels: ['Jan', 'Feb', 'Mar', 'Apr', 'May', 'Jun'],
-                    datasets: [{
-                        label: 'Upvotes Received',
-                        data: [65, 59, 80, 81, 56, 55],
-                        backgroundColor: 'rgba(54, 162, 235, 0.5)'
-                    }, {
-                        label: 'Comments Received',
-                        data: [28, 48, 40, 19, 36, 27],
-                        backgroundColor: 'rgba(255, 99, 132, 0.5)'
-                    }, {
-                        label: 'Reblogs',
-                        data: [12, 19, 13, 5, 12, 9],
-                        backgroundColor: 'rgba(75, 192, 192, 0.5)'
-                    }]
-                };
-
-                new Chart(engagementCtx, {
-                    type: 'bar',
-                    data: engagementData,
-                    options: {
-                        responsive: true,
-                        plugins: {
-                            legend: {
-                                position: 'top',
-                            },
-                            title: {
-                                display: true,
-                                text: 'Content Engagement Metrics (Demo Data)'
-                            }
-                        },
-                        scales: {
-                            y: {
-                                beginAtZero: true,
-                                grid: {
-                                    color: gridColor
-                                }
-                            },
-                            x: {
-                                grid: {
-                                    color: gridColor
-                                }
-                            }
-                        }
-                    }
-                });
-            }
-
-            // Tags chart
-            const tagsCtx = document.getElementById('tagsChart');
-            if (tagsCtx) {
-                const tagsData = {
-                    labels: ['hive', 'crypto', 'blockchain', 'programming', 'travel', 'photography'],
-                    datasets: [{
-                        label: 'Tag Usage',
-                        data: [65, 59, 90, 81, 45, 30],
-                        backgroundColor: 'rgba(255, 99, 132, 0.2)',
-                        borderColor: 'rgba(255, 99, 132, 1)',
-                        borderWidth: 1,
-                        pointBackgroundColor: 'rgba(255, 99, 132, 1)'
-                    }]
-                };
-
-                new Chart(tagsCtx, {
-                    type: 'radar',
-                    data: tagsData,
-                    options: {
-                        responsive: true,
-                        plugins: {
-                            legend: {
-                                position: 'top',
-                            },
-                            title: {
-                                display: true,
-                                text: 'Most Used Tags (Demo Data)'
-                            }
-                        },
-                        scales: {
-                            r: {
-                                angleLines: {
-                                    color: gridColor
-                                },
-                                grid: {
-                                    color: gridColor
-                                },
-                                pointLabels: {
-                                    color: textColor
-                                },
-                                ticks: {
-                                    backdropColor: isDarkMode ? 'rgba(0, 0, 0, 0)' : 'rgba(255, 255, 255, 0)'
-                                }
-                            }
-                        }
-                    }
-                });
-            }
-        }
-    });
-</script>
->>>>>>> 4cf2a862
 {% endblock %}