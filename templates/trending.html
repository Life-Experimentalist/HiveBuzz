--- conflicted
+++ resolved
@@ -1,208 +1,117 @@
-{% extends 'base.html' %}
-{% block title %}Trending Posts - HiveBuzz{% endblock %}
+{% extends 'base.html' %} {% block title %}Trending Posts - HiveBuzz{% endblock
+%} {% block content %}
+<div class="container py-4">
+	<div class="d-flex justify-content-between align-items-center mb-4">
+		<h1>Trending Posts</h1>
+		<div class="refresh-controls">
+			<button id="refreshBtn" class="btn btn-outline-primary">
+				<i class="bi bi-arrow-clockwise me-1"></i> Refresh
+			</button>
+		</div>
+	</div>
 
-{% block content %}
-<div class="container py-4">
-<<<<<<< HEAD
-    <div class="d-flex justify-content-between align-items-center mb-4">
-        <h1>Trending Posts</h1>
-        <div class="refresh-controls">
-            <button id="refreshBtn" class="btn btn-outline-primary">
-                <i class="bi bi-arrow-clockwise me-1"></i> Refresh
-            </button>
-        </div>
-    </div>
+	<div
+		class="row row-cols-1 row-cols-md-2 row-cols-lg-3 g-4"
+		id="posts-container"
+	>
+		{% if posts %} {% for post in posts %}
+		<div class="col">
+			<div class="card h-100 post-card">
+				{% if post.image %}
+				<img
+					src="{{ post.image }}"
+					class="card-img-top post-image"
+					alt="Post image"
+					onerror="this.onerror=null; this.src='{{ url_for('static', filename='img/placeholder.jpg') }}';"
+				/>
+				{% else %}
+				<div class="card-img-placeholder">
+					<i class="bi bi-card-text"></i>
+				</div>
+				{% endif %}
+				<div class="card-body">
+					<h5 class="card-title post-title">
+						<a
+							href="{{ url_for('view_post', author=post.author, permlink=post.permlink) }}"
+							class="text-decoration-none"
+						>
+							{{ post.title|truncate(60) }}
+						</a>
+					</h5>
+					<div class="post-meta mb-2">
+						<div class="d-flex align-items-center">
+							<img
+								src="https://images.hive.blog/u/{{ post.author }}/avatar"
+								alt="{{ post.author }}"
+								class="avatar-xs me-2"
+								width="24"
+								height="24"
+							/>
+							<a
+								href="{{ url_for('profile', username=post.author) }}"
+								class="text-decoration-none"
+							>
+								@{{ post.author }}
+							</a>
+							<span class="ms-auto text-muted small"
+								>{{ post.created|truncate(10, True, '') }}</span
+							>
+						</div>
+					</div>
+					<p class="card-text post-excerpt">
+						{{ post.body|striptags|truncate(120) }}
+					</p>
+				</div>
+				<div class="card-footer bg-transparent">
+					<div
+						class="d-flex justify-content-between align-items-center"
+					>
+						<div class="post-stats">
+							<span
+								><i class="bi bi-chat-dots"></i> {{
+								post.comment_count }}</span
+							>
+							<span class="ms-3"
+								><i class="bi bi-heart"></i> {{ post.vote_count
+								}}</span
+							>
+						</div>
+						<div class="post-payout">
+							<span class="text-success">{{ post.payout }}</span>
+						</div>
+					</div>
+				</div>
+			</div>
+		</div>
+		{% endfor %} {% else %}
+		<div class="col-12">
+			<div class="alert alert-info">
+				<i class="bi bi-info-circle-fill me-2"></i> No trending posts
+				found. Please try again later.
+			</div>
+		</div>
+		{% endif %}
+	</div>
 
-    <div class="row row-cols-1 row-cols-md-2 row-cols-lg-3 g-4" id="posts-container">
-        {% if posts %}
-            {% for post in posts %}
-                <div class="col">
-                    <div class="card h-100 post-card">
-                        {% if post.image %}
-                            <img src="{{ post.image }}" class="card-img-top post-image" alt="Post image"
-                                 onerror="this.onerror=null; this.src='{{ url_for('static', filename='img/placeholder.jpg') }}';">
-                        {% else %}
-                            <div class="card-img-placeholder">
-                                <i class="bi bi-card-text"></i>
-                            </div>
-                        {% endif %}
-                        <div class="card-body">
-                            <h5 class="card-title post-title">
-                                <a href="{{ url_for('view_post', author=post.author, permlink=post.permlink) }}" class="text-decoration-none">
-                                    {{ post.title|truncate(60) }}
-                                </a>
-                            </h5>
-                            <div class="post-meta mb-2">
-                                <div class="d-flex align-items-center">
-                                    <img src="https://images.hive.blog/u/{{ post.author }}/avatar" alt="{{ post.author }}"
-                                         class="avatar-xs me-2" width="24" height="24">
-                                    <a href="{{ url_for('profile', username=post.author) }}" class="text-decoration-none">
-                                        @{{ post.author }}
-                                    </a>
-                                    <span class="ms-auto text-muted small">{{ post.created|truncate(10, True, '') }}</span>
-                                </div>
-                            </div>
-                            <p class="card-text post-excerpt">{{ post.body|striptags|truncate(120) }}</p>
-                        </div>
-                        <div class="card-footer bg-transparent">
-                            <div class="d-flex justify-content-between align-items-center">
-                                <div class="post-stats">
-                                    <span><i class="bi bi-chat-dots"></i> {{ post.comment_count }}</span>
-                                    <span class="ms-3"><i class="bi bi-heart"></i> {{ post.vote_count }}</span>
-                                </div>
-                                <div class="post-payout">
-                                    <span class="text-success">{{ post.payout }}</span>
-                                </div>
-                            </div>
-                        </div>
-                    </div>
-                </div>
-            {% endfor %}
-        {% else %}
-            <div class="col-12">
-                <div class="alert alert-info">
-                    <i class="bi bi-info-circle-fill me-2"></i> No trending posts found. Please try again later.
-                </div>
-            </div>
-        {% endif %}
-    </div>
-
-    <div class="text-center mt-4">
-        <div id="loading-posts" class="d-none">
-            <div class="spinner-border text-primary" role="status">
-                <span class="visually-hidden">Loading...</span>
-            </div>
-            <p class="mt-2">Loading more posts...</p>
-=======
-    <div class="row">
-        <!-- Main content column with constrained width -->
-        <div class="col-lg-8 mx-auto">
-            <div class="d-flex justify-content-between align-items-center mb-4">
-                <h1 class="mb-0">Trending Posts</h1>
-                <div class="d-flex align-items-center">
-                    <div class="dropdown">
-                        <button class="btn btn-outline-secondary dropdown-toggle" type="button" id="timeFilterDropdown" data-bs-toggle="dropdown" aria-expanded="false">
-                            <i class="bi bi-clock me-1"></i> 24 hours
-                        </button>
-                        <ul class="dropdown-menu" aria-labelledby="timeFilterDropdown">
-                            <li><a class="dropdown-item active" href="#">24 hours</a></li>
-                            <li><a class="dropdown-item" href="#">7 days</a></li>
-                            <li><a class="dropdown-item" href="#">30 days</a></li>
-                            <li><a class="dropdown-item" href="#">All time</a></li>
-                        </ul>
-                    </div>
-                </div>
-            </div>
-
-            <!-- Trending posts list with proper spacing -->
-            <div class="posts-container">
-                {% for post in posts %}
-                <div class="card post-card mb-4">
-                    <div class="card-body">
-                        <div class="d-flex align-items-center mb-3">
-                            <img src="https://images.hive.blog/u/{{ post.author }}/avatar" alt="{{ post.author }}" class="avatar-sm me-2" width="32" height="32">
-                            <div>
-                                <a href="{{ url_for('profile', username=post.author) }}" class="fw-bold text-decoration-none">@{{ post.author }}</a>
-                                <small class="text-muted d-block">{{ post.created }}</small>
-                            </div>
-                        </div>
-
-                        <h3 class="card-title">
-                            <a href="{{ url_for('view_post', author=post.author, permlink=post.permlink) }}" class="text-decoration-none">
-                                {{ post.title }}
-                            </a>
-                        </h3>
-
-                        <p class="card-text">{{ post.body|truncate(150) }}</p>
-
-                        <div class="post-tags mb-3">
-                            {% for tag in post.tags %}
-                            <a href="#" class="badge bg-light text-dark text-decoration-none me-1">{{ tag }}</a>
-                            {% endfor %}
-                        </div>
-
-                        <div class="d-flex justify-content-between align-items-center">
-                            <div class="post-stats">
-                                <span class="me-3" title="Upvotes"><i class="bi bi-arrow-up-circle me-1"></i> {{ post.vote_count }}</span>
-                                <span class="me-3" title="Comments"><i class="bi bi-chat-left-text me-1"></i> {{ post.comment_count }}</span>
-                                <span title="Payout Value"><i class="bi bi-currency-dollar me-1"></i> {{ post.payout }}</span>
-                            </div>
-                            <a href="{{ url_for('view_post', author=post.author, permlink=post.permlink) }}" class="btn btn-outline-primary btn-sm">
-                                Read More
-                            </a>
-                        </div>
-                    </div>
-                </div>
-                {% endfor %}
-            </div>
-
-            <!-- Pagination -->
-            <nav aria-label="Page navigation">
-                <ul class="pagination justify-content-center">
-                    <li class="page-item disabled">
-                        <a class="page-link" href="#" tabindex="-1" aria-disabled="true">Previous</a>
-                    </li>
-                    <li class="page-item active"><a class="page-link" href="#">1</a></li>
-                    <li class="page-item"><a class="page-link" href="#">2</a></li>
-                    <li class="page-item"><a class="page-link" href="#">3</a></li>
-                    <li class="page-item">
-                        <a class="page-link" href="#">Next</a>
-                    </li>
-                </ul>
-            </nav>
->>>>>>> 4cf2a862
-        </div>
-    </div>
+	<div class="text-center mt-4">
+		<div id="loading-posts" class="d-none">
+			<div class="spinner-border text-primary" role="status">
+				<span class="visually-hidden">Loading...</span>
+			</div>
+			<p class="mt-2">Loading more posts...</p>
+		</div>
+	</div>
 </div>
-{% endblock %}
-<<<<<<< HEAD
-
-{% block scripts %}
+{% endblock %} {% block scripts %}
 <script>
-    document.addEventListener('DOMContentLoaded', function() {
-        // Refresh button functionality
-        const refreshBtn = document.getElementById('refreshBtn');
-        if (refreshBtn) {
-            refreshBtn.addEventListener('click', function() {
-                window.location.reload();
-            });
-        }
-    });
+	document.addEventListener("DOMContentLoaded", function () {
+		// Refresh button functionality
+		const refreshBtn = document.getElementById("refreshBtn");
+		if (refreshBtn) {
+			refreshBtn.addEventListener("click", function () {
+				window.location.reload();
+			});
+		}
+	});
 </script>
-=======
-
-{% block styles %}
-<style>
-    .post-card {
-        transition: transform 0.2s ease, box-shadow 0.2s ease;
-        border-radius: 8px;
-        overflow: hidden;
-    }
-
-    .post-card:hover {
-        transform: translateY(-4px);
-        box-shadow: var(--shadow-md);
-    }
-
-    .post-stats {
-        color: var(--text-secondary);
-        font-size: 0.9rem;
-    }
-
-    .badge {
-        padding: 0.4em 0.8em;
-        font-weight: 500;
-    }
-
-    .posts-container {
-        max-width: 100%;
-    }
-
-    @media (max-width: 768px) {
-        h1 {
-            font-size: 1.75rem;
-        }
-    }
-</style>
->>>>>>> 4cf2a862
 {% endblock %}